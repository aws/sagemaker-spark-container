# Copyright 2020 Amazon.com, Inc. or its affiliates. All Rights Reserved.
#
# Licensed under the Apache License, Version 2.0 (the "License"). You
# may not use this file except in compliance with the License. A copy of
# the License is located at
#
#     http://aws.amazon.com/apache2.0/
#
# or in the "license" file accompanying this file. This file is
# distributed on an "AS IS" BASIS, WITHOUT WARRANTIES OR CONDITIONS OF
# ANY KIND, either express or implied. See the License for the specific
# language governing permissions and limitations under the License.
import json
import os
from unittest.mock import MagicMock, Mock, PropertyMock, call, mock_open, patch

import pytest

from smspark.bootstrapper import Bootstrapper
from smspark.config import Configuration
from smspark.defaults import default_resource_config


@pytest.fixture
def default_bootstrapper() -> Bootstrapper:
    return Bootstrapper(default_resource_config)


def test_recursive_deserialize_user_configuration(default_bootstrapper):
    test_case = [
        {
            "Classification": "core-site",
            "Properties": {"prop": "value"},
            "Configurations": [{"Classification": "export", "Properties": {"inner-prop": "inner-value"}}],
        }
    ]

    expected = [
        Configuration(
            "core-site",
            {"prop": "value"},
            Configurations=[Configuration("export", {"inner-prop": "inner-value"})],
        )
    ]
    output = default_bootstrapper.deserialize_user_configuration(test_case)

    assert output == expected


def test_site_multiple_classifications(default_bootstrapper):
    list_of_configurations = [
        {"Classification": "core-site", "Properties": {"hadoop.security.groups.cache.secs": "250"}},
        {
            "Classification": "yarn-site",
            "Properties": {
                "mapred.tasktracker.map.tasks.maximum": "2",
                "mapreduce.map.sort.spill.percent": "0.90",
                "mapreduce.tasktracker.reduce.tasks.maximum": "5",
            },
        },
    ]

    output = default_bootstrapper.deserialize_user_configuration(list_of_configurations)
    expected = [
        Configuration("core-site", {"hadoop.security.groups.cache.secs": "250"}),
        Configuration(
            "yarn-site",
            {
                "mapred.tasktracker.map.tasks.maximum": "2",
                "mapreduce.map.sort.spill.percent": "0.90",
                "mapreduce.tasktracker.reduce.tasks.maximum": "5",
            },
        ),
    ]

    assert output == expected


def test_env_classification(default_bootstrapper):
    hadoop_env_conf = {
        "Classification": "hadoop-env",
        "Properties": {},
        "Configurations": [
            {
                "Classification": "export",
                "Properties": {
                    "HADOOP_DATANODE_HEAPSIZE": "2048",
                    "HADOOP_NAMENODE_OPTS": "-XX:GCTimeRatio=19",
                },
            }
        ],
    }

    output = default_bootstrapper.deserialize_user_configuration(hadoop_env_conf)
    expected = Configuration(
        "hadoop-env",
        {},
        Configurations=[
            Configuration(
                "export",
                {"HADOOP_DATANODE_HEAPSIZE": "2048", "HADOOP_NAMENODE_OPTS": "-XX:GCTimeRatio=19"},
            )
        ],
    )

    assert output == expected


@patch("os.listdir", return_value=["hadoop-aws-2.8.5-amzn-5.jar"])
@patch("os.path.isfile", return_value=True)
@patch("glob.glob", side_effect=[["/aws-sdk.jar"], ["/hmclient/lib/client.jar"]])
@patch("shutil.copyfile", side_effect=None)
def test_copy_aws_jars(patched_copyfile, patched_glob, patched_isfile, patched_listdir, default_bootstrapper) -> None:
    default_bootstrapper.copy_aws_jars()

    expected = [
        call("/aws-sdk.jar", "/usr/lib/spark/jars/aws-sdk.jar"),
        call(
            "/usr/lib/hadoop/hadoop-aws-2.8.5-amzn-5.jar",
            "/usr/lib/spark/jars/hadoop-aws-2.8.5-amzn-5.jar",
        ),
        call("/usr/lib/hadoop/jets3t-0.9.0.jar", "/usr/lib/spark/jars/jets3t-0.9.0.jar"),
        call("/hmclient/lib/client.jar", "/usr/lib/spark/jars/client.jar"),
    ]
    patched_copyfile.call_args_list == expected


def test_bootstrap_smspark_submit(default_bootstrapper) -> None:
    default_bootstrapper.copy_aws_jars = MagicMock()
    default_bootstrapper.copy_cluster_config = MagicMock()
    default_bootstrapper.write_runtime_cluster_config = MagicMock()
    default_bootstrapper.write_user_configuration = MagicMock()
    default_bootstrapper.start_hadoop_daemons = MagicMock()
    default_bootstrapper.wait_for_hadoop = MagicMock()

    default_bootstrapper.bootstrap_smspark_submit()

    default_bootstrapper.copy_aws_jars.assert_called_once()
    default_bootstrapper.copy_cluster_config.assert_called_once()
    default_bootstrapper.write_runtime_cluster_config.assert_called_once()
    default_bootstrapper.write_user_configuration.assert_called_once()
    default_bootstrapper.start_hadoop_daemons.assert_called_once()
    default_bootstrapper.wait_for_hadoop.assert_called_once()


def test_bootstrap_history_server(default_bootstrapper) -> None:
    default_bootstrapper.copy_aws_jars = MagicMock()
    default_bootstrapper.copy_cluster_config = MagicMock()
    default_bootstrapper.start_spark_standalone_primary = MagicMock()

    default_bootstrapper.bootstrap_history_server()

    default_bootstrapper.copy_aws_jars.assert_called_once()
    default_bootstrapper.copy_cluster_config.assert_called_once()
    default_bootstrapper.start_spark_standalone_primary.assert_called_once()


@patch("requests.get")
def test_wait_for_hadoop(mock_get, default_bootstrapper) -> None:
    mock_response = Mock()
    mock_response.ok = True
    mock_get.return_value = mock_response
    default_bootstrapper.wait_for_hadoop()


@patch("shutil.copyfile", side_effect=None)
def test_copy_cluster_config(patched_copyfile, default_bootstrapper) -> None:
    default_bootstrapper.copy_cluster_config()

    expected = [
        call("/opt/hadoop-config/hdfs-site.xml", "/usr/lib/hadoop/etc/hadoop/hdfs-site.xml"),
        call("/opt/hadoop-config/core-site.xml", "/usr/lib/hadoop/etc/hadoop/core-site.xml"),
        call("/opt/hadoop-config/yarn-site.xml", "/usr/lib/hadoop/etc/hadoop/yarn-site.xml"),
        call("/opt/hadoop-config/spark-defaults.conf", "/usr/lib/hadoop/conf/spark-defaults.conf"),
        call("/opt/hadoop-config/spark-env.sh", "/usr/lib/hadoop/conf/spark-env.sh"),
    ]

    patched_copyfile.call_args_list == expected


@patch("subprocess.Popen")
@patch("subprocess.call")
def test_start_hadoop_daemons_on_primary(patched_popen, patched_call, default_bootstrapper) -> None:
    default_bootstrapper.start_hadoop_daemons()

    expected_subprocess_calls = [
        call(
            "rm -rf /opt/amazon/hadoop/hdfs/namenode && mkdir -p /opt/amazon/hadoop/hdfs/namenode",
            shell=True,
        ),
        call(
            "rm -rf /opt/amazon/hadoop/hdfs/datanode && mkdir -p /opt/amazon/hadoop/hdfs/datanode",
            shell=True,
        ),
        call("hdfs namenode -format -force", shell=True),
    ]

    patched_call.call_args_list = expected_subprocess_calls

    expected_subprocess_popens = [
        call("hdfs namenode", shell=True),
        call("hdfs datanode", shell=True),
        call("yarn resourcemanager", shell=True),
        call("yarn nodemanager", shell=True),
    ]

    patched_popen.call_args_list == expected_subprocess_popens


@patch("subprocess.Popen")
@patch("subprocess.call")
def test_start_hadoop_daemons_on_worker(patched_popen, patched_call) -> None:
    worker_bootstrapper = Bootstrapper(resource_config={"current_host": "algo-2", "hosts": ["algo-1", "algo-2"]})
    worker_bootstrapper.start_hadoop_daemons()

    expected_subprocess_calls = [
        call(
            "rm -rf /opt/amazon/hadoop/hdfs/datanode && mkdir -p /opt/amazon/hadoop/hdfs/datanode",
            shell=True,
        ),
    ]

    patched_call.call_args_list = expected_subprocess_calls

    expected_subprocess_popens = [
        call("hdfs datanode", shell=True),
        call("yarn nodemanager", shell=True),
    ]

    patched_popen.call_args_list == expected_subprocess_popens


@patch("subprocess.Popen")
def test_spark_standalone_primary(patched_popen, default_bootstrapper) -> None:

    default_bootstrapper.start_spark_standalone_primary()

    patched_popen.assert_called_once_with("/usr/lib/spark/sbin/start-master.sh", shell=True)


@patch("smspark.config.Configuration")
def test_set_regional_configs(patched_config, default_bootstrapper: Bootstrapper) -> None:
    default_bootstrapper.get_regional_configs = MagicMock(return_value=[patched_config])
    default_bootstrapper.set_regional_configs()
    default_bootstrapper.get_regional_configs.assert_called_once()
    patched_config.write_config.assert_called_once()


@patch("smspark.config.Configuration")
def test_set_regional_configs_empty(patched_config, default_bootstrapper: Bootstrapper) -> None:
    default_bootstrapper.get_regional_configs = MagicMock(return_value=[])
    default_bootstrapper.set_regional_configs()
    default_bootstrapper.get_regional_configs.assert_called_once()
    patched_config.write_config.assert_not_called()


@patch("os.getenv")
def test_get_regional_configs_cn(patched_getenv, default_bootstrapper: Bootstrapper) -> None:
    patched_getenv.return_value = "cn-northwest-1"
    regional_configs_list = default_bootstrapper.get_regional_configs()
    assert len(regional_configs_list) == 1
    assert regional_configs_list[0] == Configuration(
        Classification="core-site", Properties={"fs.s3a.endpoint": "s3.cn-northwest-1.amazonaws.com.cn"}
    )
    patched_getenv.assert_called_once_with("AWS_REGION")


@patch("os.getenv")
def test_get_regional_configs_gov(patched_getenv, default_bootstrapper: Bootstrapper) -> None:
    patched_getenv.return_value = "us-gov-west-1"
    regional_configs_list = default_bootstrapper.get_regional_configs()
    assert len(regional_configs_list) == 1
    assert regional_configs_list[0] == Configuration(
        Classification="core-site", Properties={"fs.s3a.endpoint": "s3.us-gov-west-1.amazonaws.com"}
    )
    patched_getenv.assert_called_once_with("AWS_REGION")


@patch("os.getenv")
def test_get_regional_configs_us(patched_getenv, default_bootstrapper: Bootstrapper) -> None:
    patched_getenv.return_value = "us-west-2"
    regional_configs_list = default_bootstrapper.get_regional_configs()
    assert len(regional_configs_list) == 0
    patched_getenv.assert_called_once_with("AWS_REGION")


@patch("os.getenv")
def test_get_regional_configs_missing_region(patched_getenv, default_bootstrapper: Bootstrapper) -> None:
    patched_getenv.return_value = None
    regional_configs_list = default_bootstrapper.get_regional_configs()
    assert len(regional_configs_list) == 0
    patched_getenv.assert_called_once_with("AWS_REGION")


@patch("os.path.exists")
def test_load_processing_job_config(patched_exists, default_bootstrapper: Bootstrapper) -> None:
    exp_config = {"ProcessingResources": {"ClusterConfig": {"InstanceType": "foo.xbar", "InstanceCount": 123}}}

    patched_exists.return_value = True
    with patch("smspark.bootstrapper.open", mock_open(read_data=json.dumps(exp_config))) as m:
        actual_config = default_bootstrapper.load_processing_job_config()
    assert actual_config == exp_config
    patched_exists.assert_called_once_with(Bootstrapper.PROCESSING_JOB_CONFIG_PATH)
    m.assert_called_once_with(Bootstrapper.PROCESSING_JOB_CONFIG_PATH, "r")


@patch("os.path.exists")
def test_load_processing_job_config_fallback(patched_exists, default_bootstrapper: Bootstrapper) -> None:
    patched_exists.return_value = False
    assert default_bootstrapper.load_processing_job_config() == {}
    patched_exists.assert_called_once_with(Bootstrapper.PROCESSING_JOB_CONFIG_PATH)


@patch("os.path.exists")
def test_load_instance_type_info(patched_exists, default_bootstrapper: Bootstrapper) -> None:
    raw_config = [
        {"InstanceType": "foo.xlarge", "foo": "bar"},
        {
            "InstanceType": "bar.xlarge",
            "bar": "foo",
        },
    ]
    exp_config = {"foo.xlarge": {"foo": "bar"}, "bar.xlarge": {"bar": "foo"}}

    patched_exists.return_value = True
    with patch("smspark.bootstrapper.open", mock_open(read_data=json.dumps(raw_config))) as m:
        actual_config = default_bootstrapper.load_instance_type_info()
    assert actual_config == exp_config
    patched_exists.assert_called_once_with(Bootstrapper.INSTANCE_TYPE_INFO_PATH)
    m.assert_called_once_with(Bootstrapper.INSTANCE_TYPE_INFO_PATH, "r")


@patch("os.path.exists")
def test_load_instance_type_info(patched_exists, default_bootstrapper: Bootstrapper) -> None:
    patched_exists.return_value = False
    assert default_bootstrapper.load_instance_type_info() == {}
    patched_exists.assert_called_once_with(Bootstrapper.INSTANCE_TYPE_INFO_PATH)


@patch("smspark.config.Configuration")
@patch("smspark.config.Configuration")
def test_set_yarn_spark_resource_config(
    patched_yarn_config, patched_spark_config, default_bootstrapper: Bootstrapper
) -> None:
    processing_job_config = {
        "ProcessingResources": {"ClusterConfig": {"InstanceType": "foo.xbar", "InstanceCount": 123}}
    }
    instance_type_info = {"foo.xbar": {"MemoryInfo": {"SizeInMiB": 456}, "VCpuInfo": {"DefaultVCpus": 789}}}
    default_bootstrapper.load_processing_job_config = MagicMock(return_value=processing_job_config)
    default_bootstrapper.load_instance_type_info = MagicMock(return_value=instance_type_info)
    default_bootstrapper.get_yarn_spark_resource_config = MagicMock(
        return_value=(patched_yarn_config, patched_spark_config)
    )

    default_bootstrapper.set_yarn_spark_resource_config()

    default_bootstrapper.load_processing_job_config.assert_called_once()
    default_bootstrapper.load_instance_type_info.assert_called_once()
    default_bootstrapper.get_yarn_spark_resource_config.assert_called_once_with(123, 456, 789)
    patched_yarn_config.write_config.assert_called_once()
    patched_spark_config.write_config.assert_called_once()


@patch("smspark.config.Configuration")
@patch("smspark.config.Configuration")
@patch("psutil.cpu_count")
@patch("psutil.virtual_memory")
def test_set_yarn_spark_resource_config_fallback(
    patched_virtual_memory,
    patched_cpu_count,
    patched_yarn_config,
    patched_spark_config,
    default_bootstrapper: Bootstrapper,
) -> None:
    mocked_virtual_memory_total = PropertyMock(return_value=123 * 1024 * 1024)
    type(patched_virtual_memory.return_value).total = mocked_virtual_memory_total
    patched_cpu_count.return_value = 456

    default_bootstrapper.load_processing_job_config = MagicMock(return_value=None)
    default_bootstrapper.load_instance_type_info = MagicMock(return_value=None)
    default_bootstrapper.get_yarn_spark_resource_config = MagicMock(
        return_value=(patched_yarn_config, patched_spark_config)
    )

    default_bootstrapper.set_yarn_spark_resource_config()

    patched_virtual_memory.assert_called_once()
    mocked_virtual_memory_total.assert_called_once()
    patched_cpu_count.assert_called_once()

    default_bootstrapper.load_processing_job_config.assert_called_once()
    default_bootstrapper.load_instance_type_info.assert_called_once()
    default_bootstrapper.get_yarn_spark_resource_config.assert_called_once_with(1, 123, 456)
    patched_yarn_config.write_config.assert_called_once()
    patched_spark_config.write_config.assert_called_once()


def test_get_yarn_spark_resource_config(default_bootstrapper: Bootstrapper) -> None:
    # Using a cluster with one single m5.xlarge instance, calculate Yarn and Spark configs, and double check the math
    instance_mem_mb = 16384
    instance_cores = 4
    yarn_config, spark_config = default_bootstrapper.get_yarn_spark_resource_config(1, instance_mem_mb, instance_cores)

    exp_yarn_max_mem_mb = 16384

    exp_yarn_config_props = {
        "yarn.scheduler.minimum-allocation-mb": "1",
        "yarn.scheduler.maximum-allocation-mb": str(exp_yarn_max_mem_mb),
        "yarn.scheduler.minimum-allocation-vcores": "1",
        "yarn.scheduler.maximum-allocation-vcores": str(instance_cores),
        "yarn.nodemanager.resource.memory-mb": str(exp_yarn_max_mem_mb),
        "yarn.nodemanager.resource.cpu-vcores": str(instance_cores),
    }

    assert yarn_config.Classification == "yarn-site"
    assert yarn_config.Properties == exp_yarn_config_props

    exp_executor_cores = 4  # = instance_cores = 4
    exp_executor_count_total = 1  # = instance_count * executor_count_per_instance = 1 * 1
    exp_default_parallelism = 8  # = instance_count * instance_cores * 2 = 1 * 4 * 2

    exp_driver_mem_mb = 14745
    exp_driver_mem_ovr_mb = 1474
    # = int((instance_mem_mb - driver_mem_mb - driver_mem_ovr_mb) /
    #       (executor_count_per_instance + executor_count_per_instance * executor_mem_ovr_pct))
    # = int((15892 - 2048 - 204) / (1 + 1 * 0.1))
    # = int(13640 / 1.1)
    exp_executor_mem_mb = 14008
    exp_executor_mem_ovr_mb = 1400

    exp_driver_gc_config = (
        "-XX:+UseConcMarkSweepGC -XX:CMSInitiatingOccupancyFraction=70 -XX:MaxHeapFreeRatio=70 "
        "-XX:+CMSClassUnloadingEnabled"
    )
    exp_driver_java_opts = "-XX:OnOutOfMemoryError='kill -9 %p' " f"{exp_driver_gc_config}"

    # ConcGCThreads = max(int(executor_cores / 4), 1) = max(int(4 / 4), 1) = max(1, 1) = 1
    # ParallelGCThreads = max(int(3 * executor_cores / 4), 1) = max(int(3 * 4 / 4), 1) = max(3, 1) = 3
    exp_executor_gc_config = (
        "-XX:+UseParallelGC -XX:InitiatingHeapOccupancyPercent=70 " "-XX:ConcGCThreads=1 " "-XX:ParallelGCThreads=3 "
    )
    exp_executor_java_opts = (
        "-verbose:gc -XX:OnOutOfMemoryError='kill -9 %p' "
        "-XX:+PrintGCDetails -XX:+PrintGCDateStamps "
        f"{exp_executor_gc_config}"
    )

    region = os.getenv("AWS_REGION")
    exp_spark_config_props = {
        "spark.driver.memory": f"{exp_driver_mem_mb}m",
        "spark.driver.memoryOverhead": f"{exp_driver_mem_ovr_mb}m",
        "spark.driver.defaultJavaOptions": f"{exp_driver_java_opts}",
        "spark.executor.memory": f"{exp_executor_mem_mb}m",
        "spark.executor.memoryOverhead": f"{exp_executor_mem_ovr_mb}m",
        "spark.executor.cores": f"{exp_executor_cores}",
        "spark.executor.defaultJavaOptions": f"{exp_executor_java_opts}",
        "spark.executor.instances": f"{exp_executor_count_total}",
        "spark.default.parallelism": f"{exp_default_parallelism}",
<<<<<<< HEAD
        "spark.yarn.appMasterEnv.AWS_REGION": spark_config.Properties["spark.yarn.appMasterEnv.AWS_REGION"],
        "spark.executorEnv.AWS_REGION": spark_config.Properties["spark.executorEnv.AWS_REGION"],
=======
        "spark.executorEnv.AWS_REGION": f"{region}",
        "spark.yarn.appMasterEnv.AWS_REGION": f"{region}",
>>>>>>> 51508924
    }

    assert spark_config.Classification == "spark-defaults"
    assert spark_config.Properties == exp_spark_config_props

    # Using the same instance type, increase the instance count by 10x
    yarn_config, spark_config = default_bootstrapper.get_yarn_spark_resource_config(10, instance_mem_mb, instance_cores)

    # Yarn config should be the same
    assert yarn_config.Properties == exp_yarn_config_props

    # Spark config should be the same with more 10x executors and parallelism
    exp_spark_config_props["spark.executor.instances"] = f"{exp_executor_count_total * 10}"
    exp_spark_config_props["spark.default.parallelism"] = f"{exp_default_parallelism * 10}"
    assert spark_config.Properties == exp_spark_config_props<|MERGE_RESOLUTION|>--- conflicted
+++ resolved
@@ -456,13 +456,8 @@
         "spark.executor.defaultJavaOptions": f"{exp_executor_java_opts}",
         "spark.executor.instances": f"{exp_executor_count_total}",
         "spark.default.parallelism": f"{exp_default_parallelism}",
-<<<<<<< HEAD
         "spark.yarn.appMasterEnv.AWS_REGION": spark_config.Properties["spark.yarn.appMasterEnv.AWS_REGION"],
         "spark.executorEnv.AWS_REGION": spark_config.Properties["spark.executorEnv.AWS_REGION"],
-=======
-        "spark.executorEnv.AWS_REGION": f"{region}",
-        "spark.yarn.appMasterEnv.AWS_REGION": f"{region}",
->>>>>>> 51508924
     }
 
     assert spark_config.Classification == "spark-defaults"
